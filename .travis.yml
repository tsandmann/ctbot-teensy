language: python
python:
    - "2.7"

sudo: required
cache:
    directories:
        - "~/.platformio"

<<<<<<< HEAD
addons:
    apt:
        sources:
            - ubuntu-toolchain-r-test
            - sourceline: 'ppa:samuel-bachmann/boost'
        packages:
            - libstdc++-7-dev
            - g++-7
            - boost1.60

env:
    - LD_LIBRARY_PATH="/home/travis/.platformio/packages/toolchain-linux-arm-cortexm4f-eabi/bin"

=======
>>>>>>> 04922e60
install:
    - sudo update-alternatives --install /usr/bin/g++ g++ /usr/bin/g++-7 90
    - pip install -U platformio

script:
    - platformio update
    - platformio init
    - platformio run --environment teensy36
    - platformio run --environment teensy35
    - platformio run --environment native<|MERGE_RESOLUTION|>--- conflicted
+++ resolved
@@ -7,7 +7,6 @@
     directories:
         - "~/.platformio"
 
-<<<<<<< HEAD
 addons:
     apt:
         sources:
@@ -18,11 +17,6 @@
             - g++-7
             - boost1.60
 
-env:
-    - LD_LIBRARY_PATH="/home/travis/.platformio/packages/toolchain-linux-arm-cortexm4f-eabi/bin"
-
-=======
->>>>>>> 04922e60
 install:
     - sudo update-alternatives --install /usr/bin/g++ g++ /usr/bin/g++-7 90
     - pip install -U platformio
