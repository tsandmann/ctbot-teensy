language: python
python:
    - "2.7"

sudo: required
cache:
    directories:
        - "~/.platformio"

<<<<<<< HEAD
=======
addons:
    apt:
        sources:
            - ubuntu-toolchain-r-test
            - sourceline: 'ppa:samuel-bachmann/boost'

>>>>>>> b91f9043
install:
    - sudo apt-get update -qq
    - sudo apt-get -y --allow-unauthenticated install libstdc++-7-dev g++-7 boost1.60
    - sudo update-alternatives --install /usr/bin/g++ g++ /usr/bin/g++-7 90
    - pip install -U platformio

script:
    - platformio update
    - platformio init
    - platformio run --environment teensy36
    - platformio run --environment teensy35
    - platformio run --environment native<|MERGE_RESOLUTION|>--- conflicted
+++ resolved
@@ -7,15 +7,12 @@
     directories:
         - "~/.platformio"
 
-<<<<<<< HEAD
-=======
 addons:
     apt:
         sources:
             - ubuntu-toolchain-r-test
             - sourceline: 'ppa:samuel-bachmann/boost'
 
->>>>>>> b91f9043
 install:
     - sudo apt-get update -qq
     - sudo apt-get -y --allow-unauthenticated install libstdc++-7-dev g++-7 boost1.60
