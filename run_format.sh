#!/bin/sh
<<<<<<< HEAD
find src lib/arduino lib/arduino_native lib/ctsim_native lib/freertos_native lib/lcd_native lib/rc5 -iname *.h -o -iname *.c -o -iname *.cpp | xargs clang-format -i
=======
find src lib/arduino lib/pprintpp lib/rc5 -iname *.h -o -iname *.c -o -iname *.cpp | xargs clang-format -i
>>>>>>> 35e2eb50
<|MERGE_RESOLUTION|>--- conflicted
+++ resolved
@@ -1,6 +1,2 @@
 #!/bin/sh
-<<<<<<< HEAD
-find src lib/arduino lib/arduino_native lib/ctsim_native lib/freertos_native lib/lcd_native lib/rc5 -iname *.h -o -iname *.c -o -iname *.cpp | xargs clang-format -i
-=======
-find src lib/arduino lib/pprintpp lib/rc5 -iname *.h -o -iname *.c -o -iname *.cpp | xargs clang-format -i
->>>>>>> 35e2eb50
+find src lib/arduino lib/arduino_native lib/ctsim_native lib/freertos_native lib/lcd_native lib/pprintpp lib/rc5 -iname *.h -o -iname *.c -o -iname *.cpp | xargs clang-format -i