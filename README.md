# c't-Bot Teensy framework

This is a very basic framework for the [c't-Bot][ctBot] with a [Teensy 35][Teensy] or [Teensy 36][Teensy] controller. It is licensed under the terms of the [GPLv3 license](LICENSE.md).

## Summary

This code was created for testing a new and simplified design of the c't-Bot software framework. The basic idea is to have a modular structured framework implemented in C++ built on modern language features.

### Notice

Consider this as experimental code. **If it breaks, you get to keep both pieces.**

## Setup

1. install PlatformIO core as described [here][PIOInstall]
    * can be skipped, if using VS Code IDE with [PlatformIO extension][PlatformIOVSC]
    * if you don't want to use PlatformIO core, see [manual build](#manual-build) for setup
1. clone this git repository: `git clone https://github.com/tsandmann/ctbot-teensy`
1. change to cloned repo: `cd ctbot-teensy`
1. initialize build system for...
    * commandline build: `platformio init`
    * [VS Code][VSCode] project: `platformio init --ide vscode`
    * [Eclipse CDT][EclipseCDT] project: `platformio init --ide eclipse`
    * any other environment supported by [PlatformIO][PlatformIOIDE]

## Usage

1. build project
    * commandline: `plaformio run`
    * VS Code: use “Build” button on the PlatformIO toolbar or shortcut (`ctrl/cmd+alt+b`)
    * Eclipse CDT: `Project` -> `Build Project` or shortcut (`ctrl/cmd+b`)
1. upload firmware image
    * connect USB cable to teensy board
    * commandline: `platformio run -v -e teensy36 -t upload`
    * VS Code: use “Upload” button on the PlatformIO toolbar or shortcut (`ctrl/cmd+alt+t`) and select "PlatformIO: Upload"
1. use a terminal program (e.g. minicom) to connect to the USB serial device
    * if you use minicom:
      * goto `Serial port setup` settings and set `Serial Device` to your serial device (typically sth. like `/dev/cu.usbmodemXXXXXXX` or `/dev/tty.usbmodemXXXXXXX`), `Bps/Par/Bits` to `4000000 8N1` and `Hardware Flow Control` to `No` as well as `Software Flow Control` to `No`
      * goto `Screen and keyboard` settings and set `Add carriage return` to `Yes`
1. have fun with the command line interface
    * type `help` to get a list and description of available commands
1. cruise around with the c't-Bot using
    * your remote control: **arrow keys** for *forward*, *backward*, *left*, *right* and **power button** for *stop*
    * the command line interface: `set speed 30 30` for 30% of max speed on both wheels, `set speed 0 0` (or just `set speed`) to stop
1. press **play** on remote control get a little easter egg on the command line interface :) or **I/II** to shutdown the bot :(

## Notices

* to build the documentation with Doxygen: `doxygen Doxyfile`
  * [PlantUML] has to be installed, to build the UML diagrams
  * documentation is located here: [doc/html/index.html](doc/html/index.html)
  * documentation is highly incomplete
* conventions:
  * indentation is done by 4 (four) spaces for each level, **never** ever use tabs (`\t` | `HT`)
  * follow the [C++ Core Guidelines]. There are two really worth seeing talks about it: [Bjarne Stroustrup "Writing Good C++14"][CppCon2015Stroustrup] and [Herb Sutter "Writing Good C++14... By Default"][CppCon2015Sutter]
  * documentation is done with Doxygen, use [Doxygen style 1]
    * at least all public members should be documented
    * every task's implementation (mainly its `run()` method) should be modeled by an UML sequence diagram, e.g. as for [CtBot::run()](doc/html/CtBot_run.png)
  * more to come soon
* ...

## Manual Build

* this is currently untested
* to compile for a teensy board
    1. install a C++ compiler for the arm-none-eabi architecture, e.g. arm-none-eabi-g++ with newlib C standard library and libstdc++ C++ runtime library. The compiler has to be capable to compile at least C++14.
    1. download and compile [Teensy Core Libraries for Arduino](https://github.com/PaulStoffregen/cores/tree/master/teensy3) into a static library, e.g. `libFrameworkArduino.a`
<<<<<<< HEAD
=======
    1. download and compile [Teensy Wire Library](https://github.com/PaulStoffregen/Wire.git) into a static library, e.g. `libWire.a`
>>>>>>> 3b15e461
    1. compile the following files from these subdirectories of the project:
        * `src/*.cpp`
        * `lib/freertos/src/portable/*.c`
        * `lib/freertos/src/portable/*.cpp`
        * `lib/freertos/src/*.c`
        * `lib/lcd/*.cpp`
        * `lib/PCF8574/*.cpp`
        * `lib/pid/*.cpp`
        * `lib/rc5/*.cpp`
    1. add the following subdirectories to your compiler include path:
        * `src/`
        * `lib/arduino/`
        * `lib/freertos/src/`
        * `lib/lcd/`
        * `lib/PCF8574/`
        * `lib/pid/`
        * `lib/rc5/`
<<<<<<< HEAD
    1. additional linker flags (beside others): `-Wl,--wrap=_sbrk -Wl,--start-group libFrameworkArduino.a -lm -lstdc++ -Wl,--end-group`
* to compile for your native architecture (e.g. x86_64):
    1. install a C++ compiler for your native architecture, e.g. g++. The compiler has to be capable to compile at least C++14.
    1. compile the following files from these subdirectories of the project:
        * `src/*.cpp`
        * `lib/arduino_native/src/*.cpp`
        * `lib/ctsim_native/src/*.cpp`
        * `lib/freertos_native/src/*.cpp`
        * `lib/lcd_native/*.cpp`
        * `lib/pid/*.cpp`
        * `lib/rc5/*.cpp`
    1. add the following subdirectories to your compiler include path:
        * `src/`
        * `lib/arduino_native/`
        * `lib/freertos_native/src/`
        * `lib/lcd_native/`
        * `lib/pid/`
        * `lib/rc5/`
    1. additional linker flags: `-lboost_system -lpthread` (if you link with `g++`)
=======
    1. additional linker flags (beside others): `-Wl,--wrap=_sbrk -Wl,--start-group libWire.a libFrameworkArduino.a -lm -lstdc++ -Wl,--end-group`
>>>>>>> 3b15e461

[ctBot]: https://www.heise.de/ct/artikel/c-t-Bot-und-c-t-Sim-284119.html
[Teensy]: https://www.pjrc.com/teensy/index.html
[PlatformIO]: https://platformio.org
[PIOGithub]: https://github.com/platformio/platformio-core
[PIOInstall]: http://docs.platformio.org/en/latest/installation.html
[PlatformIOVSC]: http://docs.platformio.org/en/latest/faq.html#faq-install-shell-commands
[VSCode]: https://github.com/Microsoft/vscode
[EclipseCDT]: https://eclipse.org
[PlatformIOIDE]: http://docs.platformio.org/en/latest/ide.html#ide
[PlantUML]: http://plantuml.com
[C++ Core Guidelines]: https://github.com/isocpp/CppCoreGuidelines/blob/master/CppCoreGuidelines.md
[CppCon2015Stroustrup]: https://youtu.be/1OEu9C51K2A
[CppCon2015Sutter]: https://youtu.be/hEx5DNLWGgA
[Doxygen style 1]: https://www.stack.nl/~dimitri/doxygen/manual/docblocks.html#cppblock<|MERGE_RESOLUTION|>--- conflicted
+++ resolved
@@ -65,10 +65,7 @@
 * to compile for a teensy board
     1. install a C++ compiler for the arm-none-eabi architecture, e.g. arm-none-eabi-g++ with newlib C standard library and libstdc++ C++ runtime library. The compiler has to be capable to compile at least C++14.
     1. download and compile [Teensy Core Libraries for Arduino](https://github.com/PaulStoffregen/cores/tree/master/teensy3) into a static library, e.g. `libFrameworkArduino.a`
-<<<<<<< HEAD
-=======
     1. download and compile [Teensy Wire Library](https://github.com/PaulStoffregen/Wire.git) into a static library, e.g. `libWire.a`
->>>>>>> 3b15e461
     1. compile the following files from these subdirectories of the project:
         * `src/*.cpp`
         * `lib/freertos/src/portable/*.c`
@@ -86,8 +83,7 @@
         * `lib/PCF8574/`
         * `lib/pid/`
         * `lib/rc5/`
-<<<<<<< HEAD
-    1. additional linker flags (beside others): `-Wl,--wrap=_sbrk -Wl,--start-group libFrameworkArduino.a -lm -lstdc++ -Wl,--end-group`
+    1. additional linker flags (beside others): `-Wl,--wrap=_sbrk -Wl,--start-group libWire.a libFrameworkArduino.a -lm -lstdc++ -Wl,--end-group`
 * to compile for your native architecture (e.g. x86_64):
     1. install a C++ compiler for your native architecture, e.g. g++. The compiler has to be capable to compile at least C++14.
     1. compile the following files from these subdirectories of the project:
@@ -106,9 +102,6 @@
         * `lib/pid/`
         * `lib/rc5/`
     1. additional linker flags: `-lboost_system -lpthread` (if you link with `g++`)
-=======
-    1. additional linker flags (beside others): `-Wl,--wrap=_sbrk -Wl,--start-group libWire.a libFrameworkArduino.a -lm -lstdc++ -Wl,--end-group`
->>>>>>> 3b15e461
 
 [ctBot]: https://www.heise.de/ct/artikel/c-t-Bot-und-c-t-Sim-284119.html
 [Teensy]: https://www.pjrc.com/teensy/index.html
