/*
 * This file is part of the c't-Bot teensy framework.
 * Copyright (c) 2018 Timo Sandmann
 *
 * This program is free software: you can redistribute it and/or modify
 * it under the terms of the GNU General Public License as published by
 * the Free Software Foundation, version 3.
 *
 * This program is distributed in the hope that it will be useful, but
 * WITHOUT ANY WARRANTY; without even the implied warranty of
 * MERCHANTABILITY or FITNESS FOR A PARTICULAR PURPOSE. See the GNU
 * General Public License for more details.
 *
 * You should have received a copy of the GNU General Public License
 * along with this program. If not, see <http://www.gnu.org/licenses/>.
 */

/**
 * @file    servo.cpp
 * @brief   Servo driver
 * @author  Timo Sandmann
 * @date    13.05.2018
 * @note    Pulse width calculation based on "Hardware Servo Timer Library"
 *          <http://arduiniana.org/libraries/pwmservo>
 *          by Jim Studt, David A. Mellis, Mikal Hart, Paul Stoffregen
 */

#include "servo.h"
#include "scheduler.h"

#include <arduino_fixed.h>


namespace ctbot {

Servo::Servo(const uint8_t pin, const uint8_t initial_pos) : Servo(pin, 544U, 2400U, initial_pos) {}

Servo::Servo(const uint8_t pin, const uint16_t min, const uint16_t max, const uint8_t initial_pos)
    : pin_ { pin }, min_ { static_cast<uint16_t>(min >> 4U) }, max_ { static_cast<uint16_t>(max >> 4U) }, position_ { initial_pos }, active_ { true } {
    if (pin >= 64U) {
        return;
    }
<<<<<<< HEAD
    if (! arduino::digitalPinHasPWM(pin)) {
=======
    if (!digitalPinHasPWM(pin)) {
>>>>>>> 226f1c5d
        return;
    }

    Scheduler::enter_critical_section();
    arduino::analogWriteFrequency(pin, 50.f);
    arduino::digitalWriteFast(pin, false);
    arduino::pinMode(pin, arduino::OUTPUT);
    Scheduler::exit_critical_section();

    set(position_);
    // FIXME: wait for servo to move to target
    disable();
}

void Servo::set(const uint8_t pos) {
    if (pos > 180) {
        position_ = 180;
    } else {
        position_ = pos;
    }

    // float usec = (float)((max16 - min16) << 4) * ((float)angle / 180.f) + (float)(min16 << 4);
    // uint32_t duty = (int)(usec / 20000.f * 4096.f);
    const uint32_t us { (((max_ - min_) * 46603U * position_) >> 11U) + (min_ << 12U) }; // us * 256
    const uint32_t duty { (us * 3355U) >> 22U };

    Scheduler::enter_critical_section();
    const uint32_t oldres = arduino::analogWriteResolution(12);
    arduino::analogWrite(pin_, duty);
    arduino::analogWriteResolution(oldres);
    Scheduler::exit_critical_section();

    active_ = true;
}

void Servo::disable() {
    /* turn servo off to save power */
    Scheduler::enter_critical_section();
    arduino::analogWrite(pin_, 0);
    Scheduler::exit_critical_section();

    active_ = false;
}

} // namespace ctbot<|MERGE_RESOLUTION|>--- conflicted
+++ resolved
@@ -40,11 +40,7 @@
     if (pin >= 64U) {
         return;
     }
-<<<<<<< HEAD
-    if (! arduino::digitalPinHasPWM(pin)) {
-=======
-    if (!digitalPinHasPWM(pin)) {
->>>>>>> 226f1c5d
+    if (!arduino::digitalPinHasPWM(pin)) {
         return;
     }
 
