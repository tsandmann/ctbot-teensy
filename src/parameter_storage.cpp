--- conflicted
+++ resolved
@@ -37,11 +37,7 @@
         if (f) {
             f.close();
         } else {
-<<<<<<< HEAD
-            // arduino::Serial.println("ParameterStorage::ParameterStorage(): file create failed.");
-=======
-            // Serial.println("PS::ParameterStorage(): file create failed.");
->>>>>>> 44a0472c
+            // arduino::Serial.println("PS::ParameterStorage(): file create failed.");
         }
     }
     File f { SD.open(config_file_.c_str(), O_READ) };
@@ -49,23 +45,13 @@
         const size_t n { f.size() };
         p_parameter_doc_ = new DynamicJsonDocument(n + buffer_size);
         if (n) {
-<<<<<<< HEAD
-            p_parameter_root_ = &json_buffer_.parseObject(f);
-            if (!p_parameter_root_->success()) {
-                arduino::Serial.println("ParameterStorage::ParameterStorage(): parseObject() failed.");
+            auto error { deserializeJson(*p_parameter_doc_, f) };
+            if (error) {
+                arduino::Serial.print("PS::ParameterStorage(): deserializeJson() failed.");
             } else {
-                // arduino::Serial.print("ParameterStorage::ParameterStorage(): parameter_=\"");
+                // arduino::Serial.print("PS::ParameterStorage(): parameter_=\"");
                 // arduino::Serial.print(dump()->c_str());
                 // arduino::Serial.println("\"");
-=======
-            auto error { deserializeJson(*p_parameter_doc_, f) };
-            if (error) {
-                Serial.print("ParameterStorage::ParameterStorage(): deserializeJson() failed.");
-            } else {
-                // Serial.print("PS::ParameterStorage(): parameter_=\"");
-                // Serial.print(dump()->c_str());
-                // Serial.println("\"");
->>>>>>> 44a0472c
             }
         }
         f.close();
@@ -122,31 +108,18 @@
 }
 
 bool ParameterStorage::get_parameter(const std::string& key, const size_t index, uint32_t& value) const noexcept {
-<<<<<<< HEAD
-    if (!p_parameter_root_->containsKey(key)) {
+    const auto array { p_parameter_doc_->getMember(key) };
+
+    if (array.isNull()) {
         // arduino::Serial.println("PS::get_parameter(): key not found.");
-        return false;
-    }
-
-    const auto& array { p_parameter_root_->get<JsonArray>(key) };
-    if (array.is<uint32_t>(index)) {
-        value = array.get<uint32_t>(index);
-        // arduino::Serial.print("PS::get_parameter(): key found, val=");
-        // arduino::Serial.println(value, 10);
-=======
-    const auto array { p_parameter_doc_->getMember(key) };
-
-    if (array.isNull()) {
-        // Serial.println("PS::get_parameter(): key not found.");
         return false;
     }
 
     const auto data { array.getElement(index) };
     if (data.is<uint32_t>()) {
         value = data.as<uint32_t>();
-        // Serial.print("PS::get_parameter(): key found, val=");
-        // Serial.println(value, 10);
->>>>>>> 44a0472c
+        // arduino::Serial.print("PS::get_parameter(): key found, val=");
+        // arduino::Serial.println(value, 10);
         return true;
     }
     // arduino::Serial.println("PS::get_parameter(): key found, index or type invalid.");
@@ -154,31 +127,18 @@
 }
 
 bool ParameterStorage::get_parameter(const std::string& key, const size_t index, int32_t& value) const noexcept {
-<<<<<<< HEAD
-    if (!p_parameter_root_->containsKey(key)) {
+    const auto array { p_parameter_doc_->getMember(key) };
+
+    if (array.isNull()) {
         // arduino::Serial.println("PS::get_parameter(): key not found.");
-        return false;
-    }
-
-    const auto& array { p_parameter_root_->get<JsonArray>(key) };
-    if (array.is<int32_t>(index)) {
-        value = array.get<int32_t>(index);
-        // arduino::Serial.print("PS::get_parameter(): key found, val=");
-        // arduino::Serial.println(value, 10);
-=======
-    const auto array { p_parameter_doc_->getMember(key) };
-
-    if (array.isNull()) {
-        // Serial.println("PS::get_parameter(): key not found.");
         return false;
     }
 
     const auto data { array.getElement(index) };
     if (data.is<int32_t>()) {
         value = data.as<int32_t>();
-        // Serial.print("PS::get_parameter(): key found, val=");
-        // Serial.println(value, 10);
->>>>>>> 44a0472c
+        // arduino::Serial.print("PS::get_parameter(): key found, val=");
+        // arduino::Serial.println(value, 10);
         return true;
     }
     // arduino::Serial.println("PS::get_parameter(): key found, index or type invalid.");
@@ -186,31 +146,18 @@
 }
 
 bool ParameterStorage::get_parameter(const std::string& key, const size_t index, float& value) const noexcept {
-<<<<<<< HEAD
-    if (!p_parameter_root_->containsKey(key)) {
+    const auto array { p_parameter_doc_->getMember(key) };
+
+    if (array.isNull()) {
         // arduino::Serial.println("PS::get_parameter(): key not found.");
-        return false;
-    }
-
-    const auto& array { p_parameter_root_->get<JsonArray>(key) };
-    if (array.is<float>(index)) {
-        value = array.get<float>(index);
-        // arduino::Serial.print("PS::get_parameter(): key found, val=");
-        // arduino::Serial.println(value, 2);
-=======
-    const auto array { p_parameter_doc_->getMember(key) };
-
-    if (array.isNull()) {
-        // Serial.println("PS::get_parameter(): key not found.");
         return false;
     }
 
     const auto data { array.getElement(index) };
     if (data.is<float>()) {
         value = data.as<float>();
-        // Serial.print("PS::get_parameter(): key found, val=");
-        // Serial.println(value, 10);
->>>>>>> 44a0472c
+        // arduino::Serial.print("PS::get_parameter(): key found, val=");
+        // arduino::Serial.println(value, 10);
         return true;
     }
     // arduino::Serial.println("PS::get_parameter(): key found, index or type invalid.");
@@ -230,79 +177,42 @@
 }
 
 void ParameterStorage::set_parameter(const std::string& key, const size_t index, const uint32_t value) noexcept {
-<<<<<<< HEAD
-    JsonArray* p_array;
-    if (!p_parameter_root_->containsKey(key)) {
-        p_array = &p_parameter_root_->createNestedArray(key);
+    const auto array { p_parameter_doc_->getMember(key) };
+
+    if (array.isNull()) {
+        p_parameter_doc_->createNestedArray(key);
         // arduino::Serial.println("PS::set_parameter(): array created.");
-    } else {
-        p_array = &p_parameter_root_->get<JsonArray>(key);
-        // arduino::Serial.println("PS::set_parameter(): array found.");
-    }
-=======
-    const auto array { p_parameter_doc_->getMember(key) };
->>>>>>> 44a0472c
+    }
+    // FIXME: add zero-padding?
+    array[index] = value;
+}
+
+void ParameterStorage::set_parameter(const std::string& key, const size_t index, const int32_t value) noexcept {
+    const auto array { p_parameter_doc_->getMember(key) };
 
     if (array.isNull()) {
         p_parameter_doc_->createNestedArray(key);
-        // Serial.println("PS::set_parameter(): array created.");
-    }
+        // arduino::Serial.println("PS::set_parameter(): array created.");
+    }
+    // FIXME: add zero-padding?
     array[index] = value;
 }
 
-void ParameterStorage::set_parameter(const std::string& key, const size_t index, const int32_t value) noexcept {
-<<<<<<< HEAD
-    JsonArray* p_array;
-    if (!p_parameter_root_->containsKey(key)) {
-        p_array = &p_parameter_root_->createNestedArray(key);
+void ParameterStorage::set_parameter(const std::string& key, const size_t index, const float value) noexcept {
+    const auto array { p_parameter_doc_->getMember(key) };
+
+    if (array.isNull()) {
+        p_parameter_doc_->createNestedArray(key);
         // arduino::Serial.println("PS::set_parameter(): array created.");
-    } else {
-        p_array = &p_parameter_root_->get<JsonArray>(key);
-        // arduino::Serial.println("PS::set_parameter(): array found.");
-    }
-=======
-    const auto array { p_parameter_doc_->getMember(key) };
->>>>>>> 44a0472c
-
-    if (array.isNull()) {
-        p_parameter_doc_->createNestedArray(key);
-        // Serial.println("PS::set_parameter(): array created.");
-    }
+    }
+    // FIXME: add zero-padding?
     array[index] = value;
 }
 
-void ParameterStorage::set_parameter(const std::string& key, const size_t index, const float value) noexcept {
-<<<<<<< HEAD
-    JsonArray* p_array;
-    if (!p_parameter_root_->containsKey(key)) {
-        p_array = &p_parameter_root_->createNestedArray(key);
-        // arduino::Serial.println("PS::set_parameter(): array created.");
-    } else {
-        p_array = &p_parameter_root_->get<JsonArray>(key);
-        // arduino::Serial.println("PS::set_parameter(): array found.");
-    }
-=======
-    const auto array { p_parameter_doc_->getMember(key) };
->>>>>>> 44a0472c
-
-    if (array.isNull()) {
-        p_parameter_doc_->createNestedArray(key);
-        // Serial.println("PS::set_parameter(): array created.");
-    }
-    array[index] = value;
-}
-
 std::unique_ptr<std::string> ParameterStorage::dump() const {
-<<<<<<< HEAD
-    arduino::String str; // FIXME: improve buffer?
-    p_parameter_root_->printTo(str);
-    auto ret { std::make_unique<std::string>(str.c_str()) };
-    return ret;
-=======
     auto str { std::make_unique<std::string>() };
     serializeJson(*p_parameter_doc_, *str);
     return str;
->>>>>>> 44a0472c
 }
 
 bool ParameterStorage::flush() const {
@@ -312,16 +222,9 @@
         serializeJson(*p_parameter_doc_, f);
         f.close();
     } else {
-<<<<<<< HEAD
-        // arduino::Serial.println("ParameterStorage::flush(): file create failed.");
-        return false;
-    }
-    // arduino::Serial.println("ParameterStorage::flush(): done.");
-=======
-        // Serial.println("PS::flush(): file create failed.");
-        return false;
-    }
->>>>>>> 44a0472c
+        // arduino::Serial.println("PS::flush(): file create failed.");
+        return false;
+    }
     return true;
 }
 } // namespace ctbot