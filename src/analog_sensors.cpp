--- conflicted
+++ resolved
@@ -31,13 +31,9 @@
 
 namespace ctbot {
 
-<<<<<<< HEAD
-AnalogSensors::AnalogSensors() : last_dist_update_ { Timer::get_ms() }, distance_ { 0, 0 }, line_ { 0, 0 }, ldr_ { 0, 0 }, border_ { 0, 0 } {
-    Scheduler::enter_critical_section();
-=======
 AnalogSensors::AnalogSensors()
     : last_dist_update_ { Timer::get_ms() }, last_adc_res_ { 0 }, distance_ { 0, 0 }, line_ { 0, 0 }, ldr_ { 0, 0 }, border_ { 0, 0 } {
->>>>>>> e1ecc068
+    Scheduler::enter_critical_section();
     arduino::pinMode(CtBotConfig::DISTANCE_L_PIN, arduino::INPUT);
     arduino::pinMode(CtBotConfig::DISTANCE_R_PIN, arduino::INPUT);
     arduino::pinMode(CtBotConfig::LINE_L_PIN, arduino::INPUT);
@@ -64,16 +60,12 @@
     border_[1] = analog_read(CtBotConfig::BORDER_R_PIN, 10);
 }
 
-<<<<<<< HEAD
-int16_t AnalogSensors::analog_read(const uint8_t pin, const uint8_t avg_num) const {
+int16_t AnalogSensors::analog_read(const uint8_t pin, const uint8_t resolution, const uint8_t avg_num) {
     Scheduler::enter_critical_section();
-=======
-int16_t AnalogSensors::analog_read(const uint8_t pin, const uint8_t resolution, const uint8_t avg_num) {
     if (last_adc_res_ != resolution && resolution >= 8 && resolution <= 16) {
         last_adc_res_ = resolution;
         arduino::analogReadResolution(resolution);
     }
->>>>>>> e1ecc068
     arduino::analogReadAveraging(avg_num);
     const int16_t ret { static_cast<int16_t>(arduino::analogRead(pin)) };
     Scheduler::exit_critical_section();
