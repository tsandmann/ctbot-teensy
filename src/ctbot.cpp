--- conflicted
+++ resolved
@@ -115,11 +115,7 @@
 
     p_parser_ = new CmdParser();
     p_serial_wifi_ = new SerialConnectionTeensy(5, CtBotConfig::UART5_PIN_RX, CtBotConfig::UART5_PIN_TX, CtBotConfig::UART5_BAUDRATE);
-<<<<<<< HEAD
-    p_comm_ = new CommInterfaceCmdParser(*p_serial_usb_, *p_parser_, true);
-=======
     p_comm_ = new CommInterfaceCmdParser(CtBotConfig::UART_FOR_CMD == 5 ? *p_serial_wifi_ : *p_serial_usb_, *p_parser_, true);
->>>>>>> 3bc1fa65
 
     init_parser();
 
