--- conflicted
+++ resolved
@@ -48,24 +48,8 @@
 class ParameterStorage {
     // FIXME: add documentation
 protected:
-    struct AlignedAllocator {
-        void* allocate(size_t size) {
-            return new uint32_t[(size + 3) / 4];
-        }
-
-        void deallocate(void* ptr) {
-            delete[] reinterpret_cast<uint32_t*>(ptr);
-        }
-    };
-    using AlignedJsonBuffer = Internals::DynamicJsonBufferBase<AlignedAllocator>;
-
     const std::string config_file_;
-<<<<<<< HEAD
-    AlignedJsonBuffer json_buffer_;
-    JsonObject* p_parameter_root_;
-=======
     DynamicJsonDocument* p_parameter_doc_;
->>>>>>> 44a0472c
 
     bool get_parameter(const std::string& key, uint32_t& value) const noexcept;
     bool get_parameter(const std::string& key, int32_t& value) const noexcept;
