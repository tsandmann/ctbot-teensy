--- conflicted
+++ resolved
@@ -77,10 +77,7 @@
 }
 
 bool CmdParser::parse(const char* in, CommInterface& comm) {
-<<<<<<< HEAD
-=======
     // FIXME: store CommInterface as member?
->>>>>>> 226f1c5d
     static std::string last_line;
 
     if (*in) {
